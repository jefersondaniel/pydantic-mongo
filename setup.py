--- conflicted
+++ resolved
@@ -16,11 +16,7 @@
     version=version,
     packages=["pydantic_mongo"],
     setup_requires=["wheel"],
-<<<<<<< HEAD
-    install_requires=["pymongo>=4.3,<5.0", "pydantic>=2.0.2"],
-=======
-    install_requires=["pymongo>=4.3,<5.0", "pydantic>=1.6.2,<2.0.0"],
->>>>>>> cda9b639
+    install_requires=["pymongo>=4.3,<5.0", "pydantic>=2.0.2,<3.0.0"],
     entry_points={
         "console_scripts": ["pydantic_mongo = pydantic_mongo.__main__:__main__"],
     },
@@ -38,9 +34,5 @@
         "Programming Language :: Python :: 3.10",
         "Programming Language :: Python :: 3.11",
     ],
-<<<<<<< HEAD
-    python_requires=">=3.7",
-=======
     python_requires=">=3.8",
->>>>>>> cda9b639
 )